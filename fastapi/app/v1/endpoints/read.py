--- conflicted
+++ resolved
@@ -83,14 +83,7 @@
         result = await sta2rest.STA2REST.convert_query(full_path, db)
         items = result["query"]
         query_count = result["query_count"]
-<<<<<<< HEAD
-        item_dicts = []
-        for item in items:
-            item_dicts.append(item[0])
-
-=======
         items_len = len(items)
->>>>>>> 5e9ce48b
         data = {}
         if len(items) == 1 and result["single_result"]:
             data = items[0]
