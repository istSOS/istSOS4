import traceback
import os
from fastapi import APIRouter, Request, Depends
from fastapi.responses import JSONResponse, Response
from fastapi import status
from app.sta2rest import sta2rest
from app.settings import tables, serverSettings
from sqlalchemy.orm import Session
from app.models.database import SessionLocal
from collections.abc import Iterable
from ...models import Thing

v1 = APIRouter()

def get_db():
    db = SessionLocal()
    try:
        yield db
    finally:
        db.close()

def __handle_root(request: Request):
    # Handle the root path
    value = []
    # append the domain to the path for each table
    for table in tables:
        value.append(
            {
                "name": table,
                "url": 
                f"{os.getenv('HOSTNAME')}{os.getenv('SUBPATH')}{os.getenv('VERSION')}" + "/" + table,
            }
        )

    response = {
        "value": value,
        "serverSettings": serverSettings,
    } 
    return response

@v1.api_route("/{path_name:path}", methods=["GET"])
async def catch_all_get(request: Request, path_name: str, db: Session = Depends(get_db)):
    if not path_name:
        # Handle the root path
        return __handle_root(request)

    try:    
        # get full path from request
        full_path = request.url.path
        if request.url.query:
            full_path += "?" + request.url.query

        result = sta2rest.STA2REST.convert_query(full_path, db)
        items = result["query"]
        query_count = result["query_count"]
        item_dicts = []
        for item in items:
            item_dicts.append(item[0])
        data = {}
        if len(item_dicts) == 1 and result["single_result"]:
            data = item_dicts[0]
        else:
            nextLink = f"{os.getenv('HOSTNAME')}{full_path}"
            new_top_value = 100
            if '$top' in nextLink:
                start_index = nextLink.find('$top=') + 5
                end_index = len(nextLink)
                for char in ('&', ';', ')'):
                    char_index = nextLink.find(char, start_index)
                    if char_index != -1 and char_index < end_index:
                        end_index = char_index
                top_value = int(nextLink[start_index:end_index])
                new_top_value = top_value
                nextLink = nextLink[:start_index] + str(new_top_value) + nextLink[end_index:]
            else:
                if '?' in nextLink:
                    nextLink = nextLink + f"&$top={new_top_value}"
                else:
                    nextLink = nextLink + f"?$top={new_top_value}"
            if '$skip' in nextLink:
                start_index = nextLink.find('$skip=') + 6
                end_index = len(nextLink)
                for char in ('&', ';', ')'):
                    char_index = nextLink.find(char, start_index)
                    if char_index != -1 and char_index < end_index:
                        end_index = char_index
                skip_value = int(nextLink[start_index:end_index])
                new_skip_value = skip_value + new_top_value
                nextLink = nextLink[:start_index] + str(new_skip_value) + nextLink[end_index:]
            else:
                new_skip_value = new_top_value
                nextLink = nextLink + f"&$skip={new_skip_value}"
            if result["count_query"]:
                data["@iot.count"] = query_count

            if new_skip_value < query_count:
                data["@iot.nextLink"] = nextLink

            # Always included
            data["value"] = item_dicts

        if result['ref']:
            if 'value' in data:
                if not result['single_result']:
                    data["value"] = [{'@iot.selfLink': item.get('@iot.selfLink')} for item in data["value"] if '@iot.selfLink' in item]
                else:
                    if '@iot.selfLink' in data["value"][0]:
                        data['@iot.selfLink'] = data["value"][0]['@iot.selfLink']
                    del data["value"]
            else:
                data = {'@iot.selfLink': data.get('@iot.selfLink')} if '@iot.selfLink' in data else {}

        if result['value']:
            if 'value' in data:
                data = data[list(data.keys())[0]][0]   
            data = data[list(data.keys())[0]]
            if data is None:
                return Response(status_code=status.HTTP_200_OK)
            
        # data = remove_empty_dicts(data)

        if not data or (isinstance(data, Iterable) and "value" in data and len(data["value"]) == 0 and result["single_result"]):
            return JSONResponse(
                status_code=status.HTTP_404_NOT_FOUND,
                content={
                    "code": 404,
                    "type": "error",
                    "message": "Not Found"
                }
            )
<<<<<<< HEAD
        
        if result["result_format"]:
            new_data = []
            # Iterate over all the data['value'] and format the data
            for i in range(len(data['value'])):
                # remove all the keys that have a @
                observation = data['value'][i]

                # TODO: Format the data for dataArray here

                new_data.append(observation)
            
            data['value'] = new_data

=======
        print('DATA', full_path.split('/')[-1], data)
        if full_path == "/istsos-miu/v1.1/Things?$orderby=name":
            test = db.query(Thing).all()
            print('*****')
            for e in test:
                print(e.to_dict())
>>>>>>> 51d1f0aa
        return data
    except Exception as e:
        traceback.print_exc()
        return JSONResponse(
            status_code=status.HTTP_400_BAD_REQUEST,
            content={
                "code": 400,
                "type": "error",
                "message": str(e)
            }
        )

def remove_empty_dicts(obj):
    if isinstance(obj, dict):
        return {k: remove_empty_dicts(v) for k, v in obj.items() if v != {} and v is not None}
    elif isinstance(obj, list):
        return [remove_empty_dicts(item) for item in obj]
    else:
        return obj<|MERGE_RESOLUTION|>--- conflicted
+++ resolved
@@ -128,7 +128,6 @@
                     "message": "Not Found"
                 }
             )
-<<<<<<< HEAD
         
         if result["result_format"]:
             new_data = []
@@ -143,14 +142,6 @@
             
             data['value'] = new_data
 
-=======
-        print('DATA', full_path.split('/')[-1], data)
-        if full_path == "/istsos-miu/v1.1/Things?$orderby=name":
-            test = db.query(Thing).all()
-            print('*****')
-            for e in test:
-                print(e.to_dict())
->>>>>>> 51d1f0aa
         return data
     except Exception as e:
         traceback.print_exc()
