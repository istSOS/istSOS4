--- conflicted
+++ resolved
@@ -9,7 +9,6 @@
 
 # Define the token types
 TOKEN_TYPES = {
-<<<<<<< HEAD
     'COUNT': r'\$count=',
     'TOP': r'\$top=',
     'SKIP': r'\$skip=',
@@ -35,34 +34,6 @@
     'RIGHT_PAREN': r'\)',
     'WHITESPACE': r'\s+',
     'EXPAND_SEPARATOR': r'\/'
-=======
-    "COUNT": r"\$count=",
-    "TOP": r"\$top=",
-    "SKIP": r"\$skip=",
-    "SELECT": r"\$select=",
-    "FILTER": r"\$filter=",
-    "EXPAND": r"\$expand=",
-    "ORDERBY": r"\$orderby=",
-    "ASOF": r"\$asof=",
-    "FROMTO": r"\$fromto=",
-    "SUBQUERY_SEPARATOR": r";",
-    "VALUE_SEPARATOR": r",",
-    "OPTIONS_SEPARATOR": r"&",
-    "ORDER": r"\basc\b|\bdesc\b",
-    "BOOL": r"\btrue\b|\bfalse\b",
-    "TIMESTAMP": r"[1-9]\d{3}-(?:0\d|1[0-2])-(?:[0-2]\d|3[01])"
-    + r"T"
-    + r"(?:[01]\d|2[0-3]):[0-5]\d(:?:[0-5]\d(?:\.\d{1,12})?)"
-    + r"?(Z|[+-](?:[01]\d|2[0-3]):[0-5]\d)?",
-    "EXPAND_IDENTIFIER": r"[a-zA-Z_][.a-zA-Z0-9_]*",
-    "IDENTIFIER": r"[a-zA-Z_][.a-zA-Z0-9_/]*",
-    "INTEGER": r"[0-9]+",
-    "STRING": r"'[^']*'",
-    "LEFT_PAREN": r"\(",
-    "RIGHT_PAREN": r"\)",
-    "WHITESPACE": r"\s+",
-    "EXPAND_SEPARATOR": r"\/",
->>>>>>> 90e53126
 }
 
 
