--- conflicted
+++ resolved
@@ -1,9 +1,6 @@
 import os
-<<<<<<< HEAD
-=======
 from ast import main
 
->>>>>>> 0d5c8dd4
 from app.sta2rest import sta2rest
 from geoalchemy2 import Geometry
 from odata_query.grammar import ODataLexer, ODataParser
@@ -535,95 +532,11 @@
                 ]
 
                 if expand_identifiers_path["expand"]["identifiers"]:
-<<<<<<< HEAD
-                    if node.result_format and node.result_format.value == "dataArray":
-                    
-                        select_query.append(getattr(main_entity, "datastream_id"))
-
-                        top_value = self.visit(node.top) if node.top else 100
-                        skip_value = self.visit(node.skip) if node.skip else 0
-
-                        sub_query = select(
-                            *select_query,
-                            func.row_number()
-                            .over(
-                                partition_by=(
-                                    getattr(main_entity, "datastream_id")
-                                ),
-                                order_by=getattr(main_entity, "id"),
-                            )
-                            .label("rank"),
-                        )
-
-                        sub_query_ranked = (
-                            select(
-                                *[col for col in sub_query.columns if col.name != "rank"]
-                            )
-                            .filter(
-                                sub_query.c.rank > skip_value,
-                                sub_query.c.rank <= (top_value + skip_value),
-                            )
-                        )
-
-                        main_query = select(
-                            func.json_build_object(
-                                "Datastream@iot.navigationLink",
-                                func.concat(
-                                    os.getenv('HOSTNAME', ''),
-                                    os.getenv('SUBPATH', ''),
-                                    os.getenv('VERSION', ''),
-                                    '/Datastreams(', 
-                                    sub_query_ranked.columns.datastream_id,
-                                    ')'
-                                ),
-                                'components',
-                                cast(components, ARRAY(String)),
-                                'dataArray@iot.count',
-                                func.count(),
-                                'dataArray',
-                                func.json_agg(
-                                    func.json_build_array(*sub_query_ranked.columns[:-1])
-                                )
-                            )
-                        ).group_by("datastream_id")
-                    else:
-                        main_query = select(
-                            func.json_build_object(*json_build_object_args)
-                        )
-                    current = None
-                    previous = None
-
-                    for i, e in enumerate(
-                        expand_identifiers_path["expand"]["identifiers"]
-                    ):
-                        current = e.identifier
-                        sub_query = select(globals()[current])
-
-                        if i > 0:
-                            previous = expand_identifiers_path["expand"][
-                                "identifiers"
-                            ][i - 1].identifier
-                            relationship = getattr(
-                                globals()[current], previous.lower()
-                            ).property.direction.name
-                            sub_query = (
-                                sub_query.join(
-                                    getattr(
-                                        globals()[current], previous.lower()
-                                    )
-                                ).join(sub_queries_no_expand[i - 1])
-                                if relationship == "MANYTOMANY"
-                                else sub_query.join(
-                                    sub_queries_no_expand[i - 1]
-                                )
-                            )
-=======
                     identifiers = expand_identifiers_path["expand"]["identifiers"]
 
                     main_query = select(
                         func.json_build_object(*json_build_object_args)
                     )
->>>>>>> 0d5c8dd4
 
                     for i, e in enumerate(identifiers):
                         if e.subquery and e.subquery.filter:
@@ -737,57 +650,9 @@
                     )
             else:
                 # Set options for main_query if select_query is not empty
-                if node.result_format and node.result_format.value == "dataArray":
-                    select_query.append(getattr(main_entity, "datastream_id"))
-
-                    top_value = 1
-
-                    sub_query = select(
-                        *select_query,
-                        func.row_number()
-                        .over(
-                            partition_by=(
-                                getattr(main_entity, "datastream_id")
-                            ),
-                            order_by=getattr(main_entity, "id"),
-                        )
-                        .label("rank"),
-                    )
-
-                    sub_query_ranked = (
-                        select(
-                            *[col for col in sub_query.columns if col.name != "rank"]
-                        )
-                        .filter(
-                            sub_query.c.rank <= (top_value),
-                        )
-                    )
-
-                    main_query = select(
-                        func.json_build_object(
-                            "Datastream@iot.navigationLink",
-                            func.concat(
-                                os.getenv('HOSTNAME', ''),
-                                os.getenv('SUBPATH', ''),
-                                os.getenv('VERSION', ''),
-                                '/Datastreams(', 
-                                sub_query_ranked.columns.datastream_id,
-                                ')'
-                            ),
-                            "components",
-                            cast(components, ARRAY(String)),
-                            "dataArray@iot.count",
-                            0,
-                            'dataArray',
-                            func.json_agg(
-                                func.json_build_array(*sub_query_ranked.columns[:-1])
-                            )  
-                        )
-                    ).group_by("datastream_id")
-                else:
-                    main_query = select(
-                        func.json_build_object(*json_build_object_args)
-                    )
+                main_query = select(
+                    func.json_build_object(*json_build_object_args)
+                )
 
             if node.filter:
                 filter, join_relationships = self.visit_FilterNode(
