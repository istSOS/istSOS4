--- conflicted
+++ resolved
@@ -4,21 +4,14 @@
 from app.sta2rest import sta2rest
 from geoalchemy2 import Geometry
 from odata_query.grammar import ODataLexer, ODataParser
-<<<<<<< HEAD
-from sqlalchemy import asc, case, desc, func, literal, select, text, Integer
-from sqlalchemy.dialects.postgresql.json import JSONB
+from sqlalchemy.dialects.postgresql.json import JSONB   
 from sqlalchemy.dialects.postgresql.ranges import TSTZRANGE
 from sqlalchemy.sql.sqltypes import String, Text
 from sqlalchemy.sql.expression import cast
 from sqlalchemy.dialects.postgresql import ARRAY
-
-=======
-from sqlalchemy import asc, case, desc, func, literal_column, select, text
-from sqlalchemy.dialects.postgresql.json import JSONB
-from sqlalchemy.dialects.postgresql.ranges import TSTZRANGE
-from sqlalchemy.sql.sqltypes import String, Text
+from sqlalchemy import asc, case, desc, func, literal_column, select, text, literal
 import ujson
->>>>>>> 14297225
+
 from ..models import *
 from ..models.database import engine
 from .filter_visitor import FilterVisitor
@@ -494,7 +487,6 @@
 
             json_build_object_args = []
             for attr in select_query:
-<<<<<<< HEAD
                 if not node.result_format:
                     (
                         json_build_object_args.append(
@@ -503,9 +495,7 @@
                         if attr.name != "id"
                         else json_build_object_args.append(text("'@iot.id'"))
                     )
-=======
->>>>>>> 14297225
-                if isinstance(attr.type, Geometry):
+                elif isinstance(attr.type, Geometry):
                     json_build_object_args.append(
                         func.ST_AsGeoJSON(attr).cast(JSONB).label(attr.name)
                     )
@@ -556,7 +546,6 @@
                 if expand_identifiers_path["expand"]["identifiers"]:
                     identifiers = expand_identifiers_path["expand"]["identifiers"]
 
-<<<<<<< HEAD
                     if node.result_format and node.result_format.value == "dataArray":
                     
                         main_query = select(
@@ -581,12 +570,7 @@
                             )
                         ).group_by("datastream_id")
                     else:
-                        main_query = select(
-                            func.json_build_object(*json_build_object_args)
-                        )
-=======
-                    main_query = select(*json_build_object_args)
->>>>>>> 14297225
+                        main_query = select(*json_build_object_args)
 
                     for i, e in enumerate(identifiers):
                         if e.subquery and e.subquery.filter:
@@ -689,12 +673,9 @@
                                         False,
                                     ).label(f"{ getattr(main_entity,f"{sub_query[5].lower()}_navigation_link").name.split("@")[0]}")
                                 )
-<<<<<<< HEAD
-
-
-                    main_query = select(
-                        func.json_build_object(*json_build_object_args),
-                    )
+
+
+                    main_query = select(*json_build_object_args)
             else:
                 # Set options for main_query if select_query is not empty
                 if node.result_format and node.result_format.value == "dataArray":
@@ -744,14 +725,7 @@
                         )
                     ).group_by("datastream_navigation_link")
                 else:
-                    main_query = select(
-                        func.json_build_object(*json_build_object_args)
-                    )
-=======
                     main_query = select(*json_build_object_args)
-            else:
-                main_query = select(*json_build_object_args)
->>>>>>> 14297225
 
             if node.filter:
                 filter, join_relationships = self.visit_FilterNode(
