"""
Module: STA2REST

Author: Filippo Finke

This module provides utility functions to convert various elements used in SensorThings queries to their corresponding
representations in a REST API.
"""

import os
import re

from odata_query import grammar

from .sta_parser.ast import *
from .sta_parser.lexer import Lexer
from .sta_parser.parser import Parser
from .visitors import NodeVisitor

ODATA_FUNCTIONS = {
    # String functions
    "substringof": 2,
    "endswith": 2,
    "startswith": 2,
    "length": 1,
    "indexof": 2,
    "substring": (2, 3),
    "tolower": 1,
    "toupper": 1,
    "trim": 1,
    "concat": 2,
    # Datetime functions
    "year": 1,
    "month": 1,
    "day": 1,
    "hour": 1,
    "minute": 1,
    "second": 1,
    "fractionalseconds": 1,
    "date": 1,
    "time": 1,
    "totaloffsetminutes": 1,
    "now": 0,
    "mindatetime": 0,
    "maxdatetime": 0,
    # Math functions
    "round": 1,
    "floor": 1,
    "ceiling": 1,
    # Geo functions
    "geo.distance": 2,
    "geo.length": 1,
    "geo.intersects": 2,
    "st_equals": 2,
    "st_disjoint": 2,
    "st_touches": 2,
    "st_within": 2,
    "st_overlaps": 2,
    "st_crosses": 2,
    "st_intersects": 2,
    "st_contains": 2,
    "st_relate": (2, 3),
}
grammar.ODATA_FUNCTIONS = ODATA_FUNCTIONS


try:
    DEBUG = int(os.getenv("DEBUG"))
except:
    DEBUG = 0


class STA2REST:
    """
    This class provides utility functions to convert various elements used in SensorThings queries to their corresponding
    representations in a REST API.
    """

    # Mapping from SensorThings entities to their corresponding database table names
    ENTITY_MAPPING = {
        "Commits": "Commit",
        "Things": "Thing",
        "Locations": "Location",
        "Sensors": "Sensor",
        "ObservedProperties": "ObservedProperty",
        "Datastreams": "Datastream",
        "Observations": "Observation",
        "FeaturesOfInterest": "FeaturesOfInterest",
        "HistoricalLocations": "HistoricalLocation",
        "Commit": "Commit",
        "Thing": "Thing",
        "Location": "Location",
        "Sensor": "Sensor",
        "ObservedProperty": "ObservedProperty",
        "Datastream": "Datastream",
        "Observation": "Observation",
        "FeatureOfInterest": "FeaturesOfInterest",
        "HistoricalLocation": "HistoricalLocation",
    }

    # Default columns for each entity
    DEFAULT_SELECT = {
        "Commit": [
            "id",
            "self_link",
            "location_navigation_link",
            "thing_navigation_link",
            "historicallocation_navigation_link",
            "observedproperty_navigation_link",
            "sensor_navigation_link",
            "datastream_navigation_link",
            "featuresofinterest_navigation_link",
            "observation_navigation_link",
            "author",
            "encoding_type",
            "message",
            "date",
        ],
        "Location": [
            "id",
            "self_link",
            "thing_navigation_link",
            "historicallocation_navigation_link",
            "commit_navigation_link",
            "name",
            "description",
            "encoding_type",
            "location",
            "properties",
        ],
        "LocationTravelTime": [
            "id",
            "self_link",
            "thing_navigation_link",
            "historicallocation_navigation_link",
            "commit_navigation_link",
            "name",
            "description",
            "encoding_type",
            "location",
            "properties",
            "system_time_validity",
        ],
        "Thing": [
            "id",
            "self_link",
            "location_navigation_link",
            "historicallocation_navigation_link",
            "datastream_navigation_link",
            "commit_navigation_link",
            "name",
            "description",
            "properties",
        ],
        "ThingTravelTime": [
            "id",
            "self_link",
            "location_navigation_link",
            "historicallocation_navigation_link",
            "datastream_navigation_link",
            "commit_navigation_link",
            "name",
            "description",
            "properties",
            "system_time_validity",
        ],
        "HistoricalLocation": [
            "id",
            "self_link",
            "location_navigation_link",
            "thing_navigation_link",
            "commit_navigation_link",
            "time",
        ],
        "HistoricalLocationTravelTime": [
            "id",
            "self_link",
            "location_navigation_link",
            "thing_navigation_link",
            "commit_navigation_link",
            "time",
            "system_time_validity",
        ],
        "ObservedProperty": [
            "id",
            "self_link",
            "datastream_navigation_link",
            "commit_navigation_link",
            "name",
            "description",
            "definition",
            "properties",
        ],
        "ObservedPropertyTravelTime": [
            "id",
            "self_link",
            "datastream_navigation_link",
            "commit_navigation_link",
            "name",
            "description",
            "definition",
            "properties",
            "system_time_validity",
        ],
        "Sensor": [
            "id",
            "self_link",
            "datastream_navigation_link",
            "commit_navigation_link",
            "name",
            "description",
            "encoding_type",
            "sensor_metadata",
            "properties",
        ],
        "SensorTravelTime": [
            "id",
            "self_link",
            "datastream_navigation_link",
            "commit_navigation_link",
            "name",
            "description",
            "encoding_type",
            "sensor_metadata",
            "properties",
            "system_time_validity",
        ],
        "Datastream": [
            "id",
            "self_link",
            "thing_navigation_link",
            "sensor_navigation_link",
            "observedproperty_navigation_link",
            "observation_navigation_link",
            "commit_navigation_link",
            "name",
            "description",
            "unit_of_measurement",
            "observation_type",
            "observed_area",
            "phenomenon_time",
            "result_time",
            "properties",
        ],
        "DatastreamTravelTime": [
            "id",
            "self_link",
            "thing_navigation_link",
            "sensor_navigation_link",
            "observedproperty_navigation_link",
            "observation_navigation_link",
            "commit_navigation_link",
            "name",
            "description",
            "unit_of_measurement",
            "observation_type",
            "observed_area",
            "phenomenon_time",
            "result_time",
            "properties",
            "system_time_validity",
        ],
        "FeaturesOfInterest": [
            "id",
            "self_link",
            "observation_navigation_link",
            "commit_navigation_link",
            "name",
            "description",
            "encoding_type",
            "feature",
            "properties",
        ],
        "FeaturesOfInterestTravelTime": [
            "id",
            "self_link",
            "observation_navigation_link",
            "commit_navigation_link",
            "name",
            "description",
            "encoding_type",
            "feature",
            "properties",
            "system_time_validity",
        ],
        "Observation": [
            "id",
            "self_link",
            "featuresofinterest_navigation_link",
            "datastream_navigation_link",
            "commit_navigation_link",
            "phenomenon_time",
            "result_time",
            "result",
            "result_quality",
            "valid_time",
            "parameters",
        ],
        "ObservationDataArray": [
            "id",
            "phenomenon_time",
            "result_time",
            "result",
            "result_quality",
            "valid_time",
            "parameters",
        ],
        "ObservationTravelTime": [
            "id",
            "self_link",
            "featuresofinterest_navigation_link",
            "datastream_navigation_link",
            "commit_navigation_link",
            "phenomenon_time",
            "result_time",
            "result",
            "result_quality",
            "valid_time",
            "parameters",
            "system_time_validity",
        ],
    }

    SELECT_MAPPING = {
        "encodingType": "encoding_type",
        "metadata": "sensor_metadata",
        "unitOfMeasurement": "unit_of_measurement",
        "observationType": "observation_type",
        "observedArea": "observed_area",
        "phenomenonTime": "phenomenon_time",
        "resultTime": "result_time",
        "resultQuality": "result_quality",
        "validTime": "valid_time",
    }

    REVERSE_SELECT_MAPPING = {v: k for k, v in SELECT_MAPPING.items()}

    @staticmethod
    def get_default_column_names(entity: str) -> list:
        """
        Get the default column names for a given entity.

        Args:
            entity (str): The entity name.

        Returns:
            list: The default column names.
        """
        select = STA2REST.DEFAULT_SELECT.get(entity, ["*"])
        for old_key, new_key in STA2REST.SELECT_MAPPING.items():
            if old_key in select:
                select.remove(old_key)
                select.append(new_key)
        return select

    @staticmethod
    def convert_entity(entity: str) -> str:
        """
        Converts an entity name from STA format to REST format.

        Args:
            entity (str): The entity name in STA format.

        Returns:
            str: The converted entity name in REST format.
        """
        return STA2REST.ENTITY_MAPPING.get(entity, entity)

    @staticmethod
    def convert_to_database_id(entity: str) -> str:
        # First we convert the entity to lower case
        entity = STA2REST.convert_entity(entity).lower()
        return entity + "_id"

    @staticmethod
    async def convert_query(full_path: str, db) -> str:
        """
        Converts a STA query to a PostgREST query.

        Args:
            sta_query (str): The STA query.

        Returns:
            str: The converted PostgREST query.
        """

        # check if we have a query
        path = full_path
        query = None
        single_result = False
        if "?" in full_path:
            # Split the query from the path
            path, query = full_path.split("?")

        # Parse the uri
        uri = STA2REST.parse_uri(path)

        if not uri:
            raise Exception("Error parsing uri")

        # Check if we have a query
        query_ast = QueryNode(
            None, None, None, None, None, None, None, None, None, None, False
        )
        if query:
            lexer = Lexer(query)
            tokens = lexer.tokenize()
            parser = Parser(tokens)
            query_ast = parser.parse()

        main_entity, main_entity_id = uri["entity"]
        entities = uri["entities"]

        if query_ast.as_of:
            if len(entities) == 0 and not query_ast.expand:
                main_entity += "TravelTime"
                as_of_filter = (
                    f"system_time_validity eq {query_ast.as_of.value}"
                )
                query_ast.filter = FilterNode(
                    query_ast.filter.filter + f" and {as_of_filter}"
                    if query_ast.filter
                    else as_of_filter
                )
            else:
                raise Exception(
                    "AS_OF function available only for single entity"
                )
            # if query_ast.expand:
            #     for identifier in query_ast.expand.identifiers:
            #         identifier.identifier = identifier.identifier + "TravelTime"
            #         identifier.subquery = QueryNode(None, None, None, None, None, None, None, None, None, True) if identifier.subquery is None else identifier.subquery
            #         identifier.subquery.filter = FilterNode(identifier.subquery.filter + f" and {as_of_filter}" if identifier.subquery.filter else as_of_filter)

        if query_ast.from_to:
            if len(entities) == 0 and not query_ast.expand:
                main_entity += "TravelTime"
                from_to_filter = f"system_time_validity eq ({query_ast.from_to.value1}, {query_ast.from_to.value2})"
                query_ast.filter = FilterNode(
                    query_ast.filter.filter + f" and {from_to_filter}"
                    if query_ast.filter
                    else from_to_filter
                )
            else:
                raise Exception(
                    "FROM_TO function available only for single entity"
                )

        if DEBUG:
            print(f"Main entity: {main_entity}")

        if entities:
            if not query_ast.expand:
                query_ast.expand = ExpandNode([])

            index = 0

            # Merge the entities with the query
            for entity in entities:
                entity_name = entity[0]
                sub_query = QueryNode(
                    None, None, None, None, None, None, None, None, None, None, True
                )
                if entity[1]:
                    sub_query.filter = FilterNode(f"id eq {entity[1]}")
                # Check if we are the last entity
                if index == len(entities) - 1:
                    # Check if we have a property name
                    if uri["property_name"]:
                        single_result = True
                        # Add the property name to the select node
                        if not query_ast.select:
                            query_ast.select = SelectNode([])
                            query_ast.select.identifiers.append(
                                IdentifierNode(uri["property_name"])
                            )

                query_ast.expand.identifiers.append(
                    ExpandNodeIdentifier(entity_name, sub_query, False)
                )
                index += 1
        else:
            if uri["property_name"]:
                if not query_ast.select:
                    query_ast.select = SelectNode([])
                query_ast.select.identifiers.append(
                    IdentifierNode(uri["property_name"])
                )

        # Check if we have a filter in the query
        if main_entity_id:
            query_ast.filter = FilterNode(
                query_ast.filter.filter + f" and id eq {main_entity_id}"
                if query_ast.filter
                else f"id eq {main_entity_id}"
            )

            single_result = True

        if uri["single"]:
            single_result = True

        # Check if query has an expand but not a select and does not have sub entities
        if query_ast.expand and not query_ast.select and not entities:
            # Add default columns to the select node
            default_columns = STA2REST.get_default_column_names(main_entity)
            query_ast.select = SelectNode([])
            for column in default_columns:
                query_ast.select.identifiers.append(IdentifierNode(column))

        if DEBUG:
            print(query_ast)

        # Visit the query ast to convert it
        visitor = NodeVisitor(
            main_entity, db, full_path, uri["ref"], uri["value"], single_result
        )
        query_converted = await visitor.visit(query_ast)

<<<<<<< HEAD
        # Result format is allowed only for Observations
        if query_ast.result_format and main_entity != 'Observation':
            raise Exception("Illegal operation: $resultFormat is only valid for /Observations")

        return {
            "query": query_converted[0],
            "count_query": query_converted[1],
            "query_count": query_converted[2],
            "ref": uri["ref"],
            "value": uri["value"],
            "single_result": single_result,
        }
=======
        return query_converted
>>>>>>> 14297225

    @staticmethod
    def parse_entity(entity: str):
        # Check if we have an id in the entity and match only the number
        match = re.search(r"\(\d+\)", entity)
        id = None
        if match:
            # Get the id from the match without the brackets
            id = match.group(0)[1:-1]
            # Remove the id from the entity
            entity = entity.replace(match.group(0), "")

        # Check if the entity is in the ENTITY_MAPPING
        if entity in STA2REST.ENTITY_MAPPING:
            entity = STA2REST.ENTITY_MAPPING[entity]
        else:
            return None

        return (entity, id)

    @staticmethod
    def parse_uri(uri: str) -> str:
        # Split the uri by the '/' character
        version = os.getenv("VERSION")
        parts = uri.split(version)
        parts = parts[1]
        parts = parts.split("/")

        # Remove the first part
        parts.pop(0)

        if parts[-1] == "$ref":
            entity_name = parts[-2]
        elif parts[-1] == "$value":
            entity_name = parts[-3]
        else:
            entity_name = parts[-1]
        single = False
        keys_list = list(STA2REST.ENTITY_MAPPING.keys())
        if entity_name in keys_list:
            index = keys_list.index(entity_name)
            if index > 8:
                single = True
        # Parse first entity
        main_entity = STA2REST.parse_entity(parts.pop(0))
        if not main_entity:
            raise Exception("Error parsing uri: invalid entity")

        # Check all the entities in the uri
        entities = []
        property_name = None
        ref = False
        value = False
        for entity in parts:
            # Parse the entity
            result = STA2REST.parse_entity(entity)
            if result:
                entities.append(result)
            elif entity == "$ref":
                if property_name:
                    raise Exception(
                        "Error parsing uri: $ref after property name"
                    )
                ref = True
            elif entity == "$value":
                if property_name:
                    value = True
                else:
                    raise Exception(
                        "Error parsing uri: $value without property name"
                    )
            else:
                property_name = entity

        # Reverse order of entities
        if entities:
            entities = entities[::-1]
            entities.append(main_entity)
            main_entity = entities[0]
            entities.pop(0)

        return {
            "version": version,
            "entity": main_entity,
            "entities": entities,
            "property_name": property_name,
            "ref": ref,
            "value": value,
            "single": single,
        }


if __name__ == "__main__":
    """
    Example usage of the STA2REST module.

    This example converts a STA query to a REST query.
    """
    query = "/v1.1/Datastreams(1)/Observations(1)/resultTime"
    print("QUERY", query)
    print("CONVERTED", STA2REST.convert_query(query))<|MERGE_RESOLUTION|>--- conflicted
+++ resolved
@@ -517,22 +517,11 @@
         )
         query_converted = await visitor.visit(query_ast)
 
-<<<<<<< HEAD
         # Result format is allowed only for Observations
         if query_ast.result_format and main_entity != 'Observation':
             raise Exception("Illegal operation: $resultFormat is only valid for /Observations")
 
-        return {
-            "query": query_converted[0],
-            "count_query": query_converted[1],
-            "query_count": query_converted[2],
-            "ref": uri["ref"],
-            "value": uri["value"],
-            "single_result": single_result,
-        }
-=======
         return query_converted
->>>>>>> 14297225
 
     @staticmethod
     def parse_entity(entity: str):
