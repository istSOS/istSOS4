--- conflicted
+++ resolved
@@ -305,6 +305,15 @@
             "valid_time",
             "parameters",
         ],
+        "ObservationDataArray": [
+            "id",
+            "phenomenon_time",
+            "result_time",
+            "result",
+            "result_quality",
+            "valid_time",
+            "parameters",
+        ],
         "ObservationTravelTime": [
             "id",
             "self_link",
@@ -513,7 +522,7 @@
 
         # Visit the query ast to convert it
         visitor = NodeVisitor(main_entity, db)
-        query_converted = await visitor.visit(query_ast)
+        query_converted = visitor.visit(query_ast)
 
         # Result format is allowed only for Observations
         if query_ast.result_format and main_entity != 'Observation':
@@ -522,11 +531,7 @@
         result = db.execute(query_converted[0]).all()
 
         return {
-<<<<<<< HEAD
             "query": result,
-=======
-            "query": query_converted[0],
->>>>>>> 5e9ce48b
             "count_query": query_converted[1],
             "query_count": query_converted[2],
             "ref": uri["ref"],
