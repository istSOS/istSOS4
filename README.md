--- conflicted
+++ resolved
@@ -3,11 +3,7 @@
 ## Clone the istSOS4repository
 
 ```sh
-<<<<<<< HEAD
 git clone https://github.com/istSOS/istSOS4.git
-=======
-git clone -b traveltime https://github.com/istSOS/istSOS4.git
->>>>>>> b4b59e3d
 ```
 
 ## Start DEV environment
@@ -23,6 +19,7 @@
 ```sh
 docker compose -f dev_docker-compose.yml down
 ```
+
 ## Start EDU environment for tutorial and learning
 
 ```sh
@@ -35,7 +32,6 @@
 docker compose -f edu_docker-compose.yml down
 ```
 
-
 ## Use Sensor Things APIs
 
 Access the SensorThings API at: http://127.0.0.1:8018/istsos4/v1.1
