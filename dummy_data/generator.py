--- conflicted
+++ resolved
@@ -45,17 +45,12 @@
     ),
     "%Y-%m-%dT%H:%M:%S.%f%z",
 )
-<<<<<<< HEAD
-chunk = isodate.parse_duration(os.getenv("CHUNK_INTERVAL"))
-epsg = int(os.getenv("EPSG"))
-st_aggregate = (os.getenv("ST_AGGREGATE"))
-
-pgpool = None
-=======
 chunk = isodate.parse_duration(os.getenv("CHUNK_INTERVAL", "P1Y"))
 epsg = int(os.getenv("EPSG", 4326))
 authorization = int(os.getenv("AUTHORIZATION", 0))
->>>>>>> c1b199e8
+st_aggregate = (os.getenv("ST_AGGREGATE"))
+
+pgpool = None
 
 
 async def get_pool():
